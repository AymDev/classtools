sudo: false

language: php

php:
    - 7.4
    - 7.3
    - 7.2

matrix:
    include:
        - php: 7.2
          env: PREFER_LOWEST=1

install:
    - make vendor/installed
    - if [[ $PREFER_LOWEST == 1 ]]; then composer update --prefer-lowest --prefer-dist --prefer-stable --no-interaction; fi
    - travis_retry wget -O phive.phar https://phar.io/releases/phive.phar
    - travis_retry make tools/phpunit tools/readme-tester PHIVE_CMD="php phive.phar"

script:
<<<<<<< HEAD
    - vendor/bin/phpunit
=======
    - tools/phpunit
    - tools/readme-tester README.md
>>>>>>> 82c005ed
<|MERGE_RESOLUTION|>--- conflicted
+++ resolved
@@ -19,9 +19,5 @@
     - travis_retry make tools/phpunit tools/readme-tester PHIVE_CMD="php phive.phar"
 
 script:
-<<<<<<< HEAD
-    - vendor/bin/phpunit
-=======
     - tools/phpunit
-    - tools/readme-tester README.md
->>>>>>> 82c005ed
+    - tools/readme-tester README.md