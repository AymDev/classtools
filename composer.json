{
    "name": "hanneskod/classtools",
    "description": "Find, extract and process classes from file system",
    "keywords": ["class finder", "metaprogramming", "code generator", "minimizer"],
    "homepage": "https://github.com/hanneskod/classtools",
    "type": "library",
    "license": "WTFPL",
    "authors": [
        {
            "name": "Hannes Forsgård",
            "email": "hannes.forsgard@fripost.org"
        }
    ],
    "autoload": {
        "psr-4": {
            "hanneskod\\classtools\\": "src/"
        }
    },
    "require": {
        "php": ">=7.1",
        "nikic/php-parser": "^4",
<<<<<<< HEAD
        "symfony/finder": "^4"
    },
    "require-dev": {
        "hanneskod/readme-tester": "dev-master",
        "phpunit/phpunit": "^7"
=======
        "symfony/finder": "^4|^5"
>>>>>>> 82c005ed
    }
}<|MERGE_RESOLUTION|>--- conflicted
+++ resolved
@@ -19,14 +19,6 @@
     "require": {
         "php": ">=7.1",
         "nikic/php-parser": "^4",
-<<<<<<< HEAD
-        "symfony/finder": "^4"
-    },
-    "require-dev": {
-        "hanneskod/readme-tester": "dev-master",
-        "phpunit/phpunit": "^7"
-=======
         "symfony/finder": "^4|^5"
->>>>>>> 82c005ed
     }
 }